import { neon } from "@neondatabase/serverless";
import { initSchemaDBClient } from "@/lib/db";

export async function getUserRole(userId: number, schemaid: string): Promise<[]> {
  const tenantDb = await initSchemaDBClient(schemaid);

  const result = (await tenantDb`
    SELECT 
<<<<<<< HEAD
      p.id            AS page_id,
      p.name          AS page_name,
      p.path          AS page_path,
      p.module        AS module,
      p.priority      AS priority,
  p.parent_id         AS parent_id,
=======
      p.id          AS page_id,
      p.name        AS page_name,
      p.path        AS page_path,
      p.module      AS module,
>>>>>>> fe2eb902
      p.icon        AS icon,
      p.is_active   AS is_active,
      rpa.can_read,
      rpa.can_create,
      rpa.can_update,
      rpa.can_delete
    FROM user_roles ur
    INNER JOIN roles r 
      ON r.id = ur.role_id
    INNER JOIN role_page_access rpa 
      ON rpa.role_id = r.id
    INNER JOIN pages p 
      ON p.id = rpa.page_id
    WHERE ur.user_id = ${userId}
      AND rpa.has_access = true
      AND p.is_active = true
  `) as Record<string, string>[];

  return result.map((row: any) => ({
    pageId: row.page_id,
    pageName: row.page_name,
    pagePath: row.page_path,
    module: row.module,
    icon: row.icon,
    canRead: row.can_read,
    canCreate: row.can_create,
    canUpdate: row.can_update,
    canDelete: row.can_delete,
    parent_id: row.parent_id,
    priority: row.priority,
  }));
}<|MERGE_RESOLUTION|>--- conflicted
+++ resolved
@@ -6,19 +6,11 @@
 
   const result = (await tenantDb`
     SELECT 
-<<<<<<< HEAD
-      p.id            AS page_id,
-      p.name          AS page_name,
-      p.path          AS page_path,
-      p.module        AS module,
-      p.priority      AS priority,
-  p.parent_id         AS parent_id,
-=======
+
       p.id          AS page_id,
       p.name        AS page_name,
       p.path        AS page_path,
       p.module      AS module,
->>>>>>> fe2eb902
       p.icon        AS icon,
       p.is_active   AS is_active,
       rpa.can_read,
