--- conflicted
+++ resolved
@@ -1,8 +1,4 @@
-<<<<<<< HEAD
-node_modules
-.env.local
-=======
+
 node_modules/
 .next/
 .env*
->>>>>>> fe2eb902
